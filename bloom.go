--- conflicted
+++ resolved
@@ -75,37 +75,17 @@
 	return &BloomFilter{m, k, bitset.New(m)}
 }
 
-<<<<<<< HEAD
 // baseHashes returns the four hash values of data that are used to create k
 // hashes
-func baseHashes(data []byte) []uint64 {
+func baseHashes(data []byte) [4]uint64 {
 	a1 := []byte{1} // to grab another bit of data
 	hasher := murmur3.New128()
 	hasher.Write(data)
 	v1, v2 := hasher.Sum128()
 	hasher.Write(a1)
 	v3, v4 := hasher.Sum128()
-	return []uint64{
+	return [4]uint64{
 		v1, v2, v3, v4,
-=======
-func fnv64Hash(index uint64, data []byte) uint64 {
-	hash := index + 14695981039346656037
-	for i := range data {
-		hash ^= uint64(data[i])
-		hash *= 1099511628211
-	}
-	return hash
-}
-
-// baseHashes returns the four hash values of data that are used to create k
-// hashes
-func baseHashes(data []byte) [4]uint64 {
-	return [4]uint64{
-		fnv64Hash(0, data),
-		fnv64Hash(1, data),
-		fnv64Hash(2, data),
-		fnv64Hash(3, data),
->>>>>>> c358096a
 	}
 }
 
