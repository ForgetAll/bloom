package bloom

import (
	"bytes"
	"encoding/binary"
	"encoding/gob"
	"encoding/json"
	"math"
	"testing"
)

// This implementation of Bloom filters is _not_
// safe for concurrent use. Uncomment the following
// method and run go test -race
//
// func TestConcurrent(t *testing.T) {
// 	gmp := runtime.GOMAXPROCS(2)
// 	defer runtime.GOMAXPROCS(gmp)
//
// 	f := New(1000, 4)
// 	n1 := []byte("Bess")
// 	n2 := []byte("Jane")
// 	f.Add(n1)
// 	f.Add(n2)
//
// 	var wg sync.WaitGroup
// 	const try = 1000
// 	var err1, err2 error
//
// 	wg.Add(1)
// 	go func() {
// 		for i := 0; i < try; i++ {
// 			n1b := f.Test(n1)
// 			if !n1b {
// 				err1 = fmt.Errorf("%v should be in", n1)
// 				break
// 			}
// 		}
// 		wg.Done()
// 	}()
//
// 	wg.Add(1)
// 	go func() {
// 		for i := 0; i < try; i++ {
// 			n2b := f.Test(n2)
// 			if !n2b {
// 				err2 = fmt.Errorf("%v should be in", n2)
// 				break
// 			}
// 		}
// 		wg.Done()
// 	}()
//
// 	wg.Wait()
//
// 	if err1 != nil {
// 		t.Fatal(err1)
// 	}
// 	if err2 != nil {
// 		t.Fatal(err2)
// 	}
// }

func TestBasic(t *testing.T) {
	f := New(1000, 4)
	n1 := []byte("Bess")
	n2 := []byte("Jane")
	n3 := []byte("Emma")
	f.Add(n1)
	n3a := f.TestAndAdd(n3)
	n1b := f.Test(n1)
	n2b := f.Test(n2)
	n3b := f.Test(n3)
	if !n1b {
		t.Errorf("%v should be in.", n1)
	}
	if n2b {
		t.Errorf("%v should not be in.", n2)
	}
	if n3a {
		t.Errorf("%v should not be in the first time we look.", n3)
	}
	if !n3b {
		t.Errorf("%v should be in the second time we look.", n3)
	}
}

func TestBasicUint32(t *testing.T) {
	f := New(1000, 4)
	n1 := make([]byte, 4)
	n2 := make([]byte, 4)
	n3 := make([]byte, 4)
	n4 := make([]byte, 4)
	binary.BigEndian.PutUint32(n1, 100)
	binary.BigEndian.PutUint32(n2, 101)
	binary.BigEndian.PutUint32(n3, 102)
	binary.BigEndian.PutUint32(n4, 103)
	f.Add(n1)
	n3a := f.TestAndAdd(n3)
	n1b := f.Test(n1)
	n2b := f.Test(n2)
	n3b := f.Test(n3)
	f.Test(n4)
	if !n1b {
		t.Errorf("%v should be in.", n1)
	}
	if n2b {
		t.Errorf("%v should not be in.", n2)
	}
	if n3a {
		t.Errorf("%v should not be in the first time we look.", n3)
	}
	if !n3b {
		t.Errorf("%v should be in the second time we look.", n3)
	}
}

func TestNewWithLowNumbers(t *testing.T) {
	f := New(0, 0)
	if f.k != 1 {
		t.Errorf("%v should be 1", f.k)
	}
	if f.m != 1 {
		t.Errorf("%v should be 1", f.m)
	}
}

func TestString(t *testing.T) {
	f := NewWithEstimates(1000, 0.001)
	n1 := "Love"
	n2 := "is"
	n3 := "in"
	n4 := "bloom"
	f.AddString(n1)
	n3a := f.TestAndAddString(n3)
	n1b := f.TestString(n1)
	n2b := f.TestString(n2)
	n3b := f.TestString(n3)
	f.TestString(n4)
	if !n1b {
		t.Errorf("%v should be in.", n1)
	}
	if n2b {
		t.Errorf("%v should not be in.", n2)
	}
	if n3a {
		t.Errorf("%v should not be in the first time we look.", n3)
	}
	if !n3b {
		t.Errorf("%v should be in the second time we look.", n3)
	}

}

func testEstimated(n uint, maxFp float64, t *testing.T) {
	m, k := EstimateParameters(n, maxFp)
	f := NewWithEstimates(n, maxFp)
	fpRate := f.EstimateFalsePositiveRate(n)
	if fpRate > 1.5*maxFp {
		t.Errorf("False positive rate too high: n: %v; m: %v; k: %v; maxFp: %f; fpRate: %f, fpRate/maxFp: %f", n, m, k, maxFp, fpRate, fpRate/maxFp)
	}
}

func TestEstimated1000_0001(t *testing.T)   { testEstimated(1000, 0.000100, t) }
func TestEstimated10000_0001(t *testing.T)  { testEstimated(10000, 0.000100, t) }
func TestEstimated100000_0001(t *testing.T) { testEstimated(100000, 0.000100, t) }

func TestEstimated1000_001(t *testing.T)   { testEstimated(1000, 0.001000, t) }
func TestEstimated10000_001(t *testing.T)  { testEstimated(10000, 0.001000, t) }
func TestEstimated100000_001(t *testing.T) { testEstimated(100000, 0.001000, t) }

func TestEstimated1000_01(t *testing.T)   { testEstimated(1000, 0.010000, t) }
func TestEstimated10000_01(t *testing.T)  { testEstimated(10000, 0.010000, t) }
func TestEstimated100000_01(t *testing.T) { testEstimated(100000, 0.010000, t) }

func min(a, b uint) uint {
	if a < b {
		return a
	}
	return b
}

// The following function courtesy of Nick @turgon
// This helper function ranges over the input data, applying the hashing
// which returns the bit locations to set in the filter.
// For each location, increment a counter for that bit address.
//
// If the Bloom Filter's location() method distributes locations uniformly
// at random, a property it should inherit from its hash function, then
// each bit location in the filter should end up with roughly the same
// number of hits.  Importantly, the value of k should not matter.
//
// Once the results are collected, we can run a chi squared goodness of fit
// test, comparing the result histogram with the uniform distribition.
// This yields a test statistic with degrees-of-freedom of m-1.
func chiTestBloom(m, k, rounds uint, elements [][]byte) (succeeds bool) {
	f := New(m, k)
	results := make([]uint, m)
	chi := make([]float64, m)

	for _, data := range elements {
		h := baseHashes(data)
		for i := uint(0); i < f.k; i++ {
			results[f.location(h, i)]++
		}
	}

	// Each element of results should contain the same value: k * rounds / m.
	// Let's run a chi-square goodness of fit and see how it fares.
	var chiStatistic float64
	e := float64(k*rounds) / float64(m)
	for i := uint(0); i < m; i++ {
		chi[i] = math.Pow(float64(results[i])-e, 2.0) / e
		chiStatistic += chi[i]
	}

	// this tests at significant level 0.005 up to 20 degrees of freedom
	table := [20]float64{
		7.879, 10.597, 12.838, 14.86, 16.75, 18.548, 20.278,
		21.955, 23.589, 25.188, 26.757, 28.3, 29.819, 31.319, 32.801, 34.267,
		35.718, 37.156, 38.582, 39.997}
	df := min(m-1, 20)

	succeeds = table[df-1] > chiStatistic
	return

}

func TestLocation(t *testing.T) {
	var m, k, rounds uint

	m = 8
	k = 3

	rounds = 100000 // 15000000

	elements := make([][]byte, rounds)

	for x := uint(0); x < rounds; x++ {
		ctrlist := make([]uint8, 4)
		ctrlist[0] = uint8(x)
		ctrlist[1] = uint8(x >> 8)
		ctrlist[2] = uint8(x >> 16)
		ctrlist[3] = uint8(x >> 24)
		data := []byte(ctrlist)
		elements[x] = data
	}

	succeeds := chiTestBloom(m, k, rounds, elements)
	if !succeeds {
		t.Error("random assignment is too unrandom")
	}

}

func TestCap(t *testing.T) {
	f := New(1000, 4)
	if f.Cap() != f.m {
		t.Error("not accessing Cap() correctly")
	}
}

func TestK(t *testing.T) {
	f := New(1000, 4)
	if f.K() != f.k {
		t.Error("not accessing K() correctly")
	}
}

func TestMarshalUnmarshalJSON(t *testing.T) {
	f := New(1000, 4)
	data, err := json.Marshal(f)
	if err != nil {
		t.Fatal(err.Error())
	}

	var g BloomFilter
	err = json.Unmarshal(data, &g)
	if err != nil {
		t.Fatal(err.Error())
	}
	if g.m != f.m {
		t.Error("invalid m value")
	}
	if g.k != f.k {
		t.Error("invalid k value")
	}
	if g.b == nil {
		t.Fatal("bitset is nil")
	}
	if !g.b.Equal(f.b) {
		t.Error("bitsets are not equal")
	}
}

func TestUnmarshalInvalidJSON(t *testing.T) {
	data := []byte("{invalid}")

	var g BloomFilter
	err := g.UnmarshalJSON(data)
	if err == nil {
		t.Error("expected error while unmarshalling invalid data")
	}
}

func TestWriteToReadFrom(t *testing.T) {
	var b bytes.Buffer
	f := New(1000, 4)
	_, err := f.WriteTo(&b)
	if err != nil {
		t.Fatal(err)
	}

	g := New(1000, 1)
	_, err = g.ReadFrom(&b)
	if err != nil {
		t.Fatal(err)
	}
	if g.m != f.m {
		t.Error("invalid m value")
	}
	if g.k != f.k {
		t.Error("invalid k value")
	}
	if g.b == nil {
		t.Fatal("bitset is nil")
	}
	if !g.b.Equal(f.b) {
		t.Error("bitsets are not equal")
	}

	g.Test([]byte(""))
}

func TestReadWriteBinary(t *testing.T) {
	f := New(1000, 4)
	var buf bytes.Buffer
	bytesWritten, err := f.WriteTo(&buf)
	if err != nil {
		t.Fatal(err.Error())
	}
	if bytesWritten != int64(buf.Len()) {
		t.Errorf("incorrect write length %d != %d", bytesWritten, buf.Len())
	}

	var g BloomFilter
	bytesRead, err := g.ReadFrom(&buf)
	if err != nil {
		t.Fatal(err.Error())
	}
	if bytesRead != bytesWritten {
		t.Errorf("read unexpected number of bytes %d != %d", bytesRead, bytesWritten)
	}
	if g.m != f.m {
		t.Error("invalid m value")
	}
	if g.k != f.k {
		t.Error("invalid k value")
	}
	if g.b == nil {
		t.Fatal("bitset is nil")
	}
	if !g.b.Equal(f.b) {
		t.Error("bitsets are not equal")
	}
}

func TestEncodeDecodeGob(t *testing.T) {
	f := New(1000, 4)
	f.Add([]byte("one"))
	f.Add([]byte("two"))
	f.Add([]byte("three"))
	var buf bytes.Buffer
	err := gob.NewEncoder(&buf).Encode(f)
	if err != nil {
		t.Fatal(err.Error())
	}

	var g BloomFilter
	err = gob.NewDecoder(&buf).Decode(&g)
	if err != nil {
		t.Fatal(err.Error())
	}
	if g.m != f.m {
		t.Error("invalid m value")
	}
	if g.k != f.k {
		t.Error("invalid k value")
	}
	if g.b == nil {
		t.Fatal("bitset is nil")
	}
	if !g.b.Equal(f.b) {
		t.Error("bitsets are not equal")
	}
	if !g.Test([]byte("three")) {
		t.Errorf("missing value 'three'")
	}
	if !g.Test([]byte("two")) {
		t.Errorf("missing value 'two'")
	}
	if !g.Test([]byte("one")) {
		t.Errorf("missing value 'one'")
	}
}

func TestEqual(t *testing.T) {
	f := New(1000, 4)
	f1 := New(1000, 4)
	g := New(1000, 20)
	h := New(10, 20)
	n1 := []byte("Bess")
	f1.Add(n1)
	if !f.Equal(f) {
		t.Errorf("%v should be equal to itself", f)
	}
	if f.Equal(f1) {
		t.Errorf("%v should not be equal to %v", f, f1)
	}
	if f.Equal(g) {
		t.Errorf("%v should not be equal to %v", f, g)
	}
	if f.Equal(h) {
		t.Errorf("%v should not be equal to %v", f, h)
	}
}

func BenchmarkEstimated(b *testing.B) {
	for n := uint(100000); n <= 100000; n *= 10 {
		for fp := 0.1; fp >= 0.0001; fp /= 10.0 {
			f := NewWithEstimates(n, fp)
			f.EstimateFalsePositiveRate(n)
		}
	}
}

func BenchmarkSeparateTestAndAdd(b *testing.B) {
	f := NewWithEstimates(uint(b.N), 0.0001)
	key := make([]byte, 100)
	b.ResetTimer()
	for i := 0; i < b.N; i++ {
		binary.BigEndian.PutUint32(key, uint32(i))
		f.Test(key)
		f.Add(key)
	}
}

func BenchmarkCombinedTestAndAdd(b *testing.B) {
	f := NewWithEstimates(uint(b.N), 0.0001)
	key := make([]byte, 100)
	b.ResetTimer()
	for i := 0; i < b.N; i++ {
		binary.BigEndian.PutUint32(key, uint32(i))
		f.TestAndAdd(key)
	}
}

func TestMerge(t *testing.T) {
	f := New(1000, 4)
	n1 := []byte("f")
	f.Add(n1)

	g := New(1000, 4)
	n2 := []byte("g")
	g.Add(n2)

	h := New(999, 4)
	n3 := []byte("h")
	h.Add(n3)

	j := New(1000, 5)
	n4 := []byte("j")
	j.Add(n4)

	err := f.Merge(g)
	if err != nil {
		t.Errorf("There should be no error when merging two similar filters")
	}

	err = f.Merge(h)
	if err == nil {
		t.Errorf("There should be an error when merging filters with mismatched m")
	}

	err = f.Merge(j)
	if err == nil {
		t.Errorf("There should be an error when merging filters with mismatched k")
	}

	n2b := f.Test(n2)
	if !n2b {
		t.Errorf("The value doesn't exist after a valid merge")
	}

	n3b := f.Test(n3)
	if n3b {
		t.Errorf("The value exists after an invalid merge")
	}

	n4b := f.Test(n4)
	if n4b {
		t.Errorf("The value exists after an invalid merge")
	}
}

func TestCopy(t *testing.T) {
	f := New(1000, 4)
	n1 := []byte("f")
	f.Add(n1)

	// copy here instead of New
	g := f.Copy()
	n2 := []byte("g")
	g.Add(n2)

	n1fb := f.Test(n1)
	if !n1fb {
		t.Errorf("The value doesn't exist in original after making a copy")
	}

	n1gb := g.Test(n1)
	if !n1gb {
		t.Errorf("The value doesn't exist in the copy")
	}

	n2fb := f.Test(n2)
	if n2fb {
		t.Errorf("The value exists in the original, it should only exist in copy")
	}

	n2gb := g.Test(n2)
	if !n2gb {
		t.Errorf("The value doesn't exist in copy after Add()")
	}
}

func TestFrom(t *testing.T) {
	var (
		k    = uint(5)
		data = make([]uint64, 10)
		test = []byte("test")
	)

	bf := From(data, k)
	if bf.K() != k {
		t.Errorf("Constant k does not match the expected value")
	}

	if bf.Cap() != uint(len(data)*64) {
		t.Errorf("Capacity does not match the expected value")
	}

	if bf.Test(test) {
		t.Errorf("Bloom filter should not contain the value")
	}

	bf.Add(test)
	if !bf.Test(test) {
		t.Errorf("Bloom filter should contain the value")
	}

	// create a new Bloom filter from an existing (populated) data slice.
	bf = From(data, k)
	if !bf.Test(test) {
		t.Errorf("Bloom filter should contain the value")
	}
}

func TestTestLocations(t *testing.T) {
	f := NewWithEstimates(1000, 0.001)
	n1 := []byte("Love")
	n2 := []byte("is")
	n3 := []byte("in")
	n4 := []byte("bloom")
	f.Add(n1)
	n3a := f.TestLocations(Locations(n3, f.K()))
	f.Add(n3)
	n1b := f.TestLocations(Locations(n1, f.K()))
	n2b := f.TestLocations(Locations(n2, f.K()))
	n3b := f.TestLocations(Locations(n3, f.K()))
	n4b := f.TestLocations(Locations(n4, f.K()))
	if !n1b {
		t.Errorf("%v should be in.", n1)
	}
	if n2b {
		t.Errorf("%v should not be in.", n2)
	}
	if n3a {
		t.Errorf("%v should not be in the first time we look.", n3)
	}
	if !n3b {
		t.Errorf("%v should be in the second time we look.", n3)
	}
	if n4b {
		t.Errorf("%v should be in.", n4)
	}
}

<<<<<<< HEAD
func TestApproximatedSize(t *testing.T) {
	f := NewWithEstimates(1000, 0.001)
	f.Add([]byte("Love"))
	f.Add([]byte("is"))
	f.Add([]byte("in"))
	f.Add([]byte("bloom"))
	size := f.ApproximatedSize()
	if size != 4 {
		t.Errorf("%d should equal 4.", size)
=======

func TestFPP(t *testing.T) {
	f := NewWithEstimates(1000, 0.001)
	for i := uint32(0); i < 1000; i++ {
		n := make([]byte, 4)
		binary.BigEndian.PutUint32(n, i)
		f.Add(n)
	}
	count := 0

	for  i := uint32(0); i < 1000; i++ {
		n := make([]byte, 4)
		binary.BigEndian.PutUint32(n, i + 1000)
		if f.Test(n) {
			count += 1
		}
	}
	if float64(count)/1000.0 > 0.001 {
		t.Errorf("Excessive fpp")
>>>>>>> 451a8e4f
	}
}<|MERGE_RESOLUTION|>--- conflicted
+++ resolved
@@ -596,7 +596,6 @@
 	}
 }
 
-<<<<<<< HEAD
 func TestApproximatedSize(t *testing.T) {
 	f := NewWithEstimates(1000, 0.001)
 	f.Add([]byte("Love"))
@@ -606,7 +605,8 @@
 	size := f.ApproximatedSize()
 	if size != 4 {
 		t.Errorf("%d should equal 4.", size)
-=======
+	}
+}
 
 func TestFPP(t *testing.T) {
 	f := NewWithEstimates(1000, 0.001)
@@ -626,6 +626,5 @@
 	}
 	if float64(count)/1000.0 > 0.001 {
 		t.Errorf("Excessive fpp")
->>>>>>> 451a8e4f
 	}
 }